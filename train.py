import argparse
import os
import sys

parser = argparse.ArgumentParser(description="Run commands")
parser.add_argument('-w', '--num-workers', default=1, type=int,
                    help="Number of workers")
parser.add_argument('-r', '--remotes', default=None,
                    help='The address of pre-existing VNC servers and '
                         'rewarders to use (e.g. -r vnc://localhost:5900+15900,vnc://localhost:5901+15901).')
parser.add_argument('-e', '--env-id', type=str, default="PongDeterministic-v3",
                    help="Environment id")
parser.add_argument('-l', '--log-dir', type=str, default="/tmp/pong",
                    help="Log directory path")


def new_tmux_cmd(session, name, cmd):
    if isinstance(cmd, (list, tuple)):
        cmd = " ".join(str(v) for v in cmd)
    return name, "tmux send-keys -t {}:{} '{}' Enter".format(session, name, cmd)


def create_tmux_commands(session, num_workers, remotes, env_id, logdir, shell='sh'):
    # for launching the TF workers and for launching tensorboard
    base_cmd = [
        'CUDA_VISIBLE_DEVICES=', sys.executable, 'worker.py',
        '--log-dir', logdir, '--env-id', env_id,
        '--num-workers', str(num_workers)]

    if remotes is None:
        remotes = ["1"] * num_workers
    else:
        remotes = remotes.split(',')
        assert len(remotes) == num_workers

    cmds_map = [new_tmux_cmd(session, "ps", base_cmd + ["--job-name", "ps"])]
    for i in range(num_workers):
        cmds_map += [new_tmux_cmd(session,
            "w-%d" % i, base_cmd + ["--job-name", "worker", "--task", str(i), "--remotes", remotes[i]])]

    cmds_map += [new_tmux_cmd(session, "tb", ["tensorboard --logdir {} --port 12345".format(logdir)])]
    cmds_map += [new_tmux_cmd(session, "htop", ["htop"])]

    windows = [v[0] for v in cmds_map]

    cmds = [
        "mkdir -p {}".format(logdir),
<<<<<<< HEAD
        "tmux kill-session",
        "tmux new-session -s {} -n {} -d {}".format(session, windows[0], shell),
=======
        "tmux kill-session -t {}".format(session),
        "tmux new-session -s {} -n {} -d".format(session, windows[0]),
>>>>>>> 5935a785
    ]
    for w in windows[1:]:
        cmds += ["tmux new-window -t {} -n {} {}".format(session, w, shell)]
    cmds += ["sleep 1"]
    for window, cmd in cmds_map:
        cmds += [cmd]

    return cmds


def run():
    args = parser.parse_args()

    cmds = create_tmux_commands("a3c", args.num_workers, args.remotes, args.env_id, args.log_dir)
    print("\n".join(cmds))
    os.system("\n".join(cmds))

if __name__ == "__main__":
    run()<|MERGE_RESOLUTION|>--- conflicted
+++ resolved
@@ -45,13 +45,8 @@
 
     cmds = [
         "mkdir -p {}".format(logdir),
-<<<<<<< HEAD
-        "tmux kill-session",
-        "tmux new-session -s {} -n {} -d {}".format(session, windows[0], shell),
-=======
         "tmux kill-session -t {}".format(session),
-        "tmux new-session -s {} -n {} -d".format(session, windows[0]),
->>>>>>> 5935a785
+        "tmux new-session -s {} -n {} -d {}".format(session, windows[0], shell)
     ]
     for w in windows[1:]:
         cmds += ["tmux new-window -t {} -n {} {}".format(session, w, shell)]
